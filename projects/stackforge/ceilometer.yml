--- conflicted
+++ resolved
@@ -7,9 +7,7 @@
   github_org: 'stackforge'
   review_site: 'review.stackforge.org'
   publisher_site: 'TODO.stackforge.org'
-<<<<<<< HEAD
   doc_publisher_site: 'TODO.stackforge.org'
-=======
   node: 'oneiric'
 
 ---
@@ -102,5 +100,4 @@
   scm: 'false'
 
 assignednode:
->>>>>>> 154bae02
   node: 'oneiric'